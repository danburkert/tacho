//! A performance test for stats being accessed across threads.

#[macro_use]
extern crate log;
extern crate pretty_env_logger;
extern crate futures;
extern crate tacho;
extern crate tokio_core;
extern crate tokio_timer;

use futures::{BoxFuture, Future, Stream};
use futures::sync::oneshot;
use std::thread;
use std::time::Duration;
use tacho::Timing;
use tokio_core::reactor::Core;
use tokio_timer::Timer;

fn main() {
    drop(pretty_env_logger::init());

    let (metrics, report) = tacho::new();

    let (work_done_tx0, work_done_rx0) = oneshot::channel();
    let (work_done_tx1, work_done_rx1) = oneshot::channel();
    let reporter = {
        let work_done_rx = work_done_rx0
            .join(work_done_rx1)
            .map(|_| {})
            .map_err(|_| ());
        let interval = Duration::from_secs(2);
        reporter(interval, work_done_rx, report)
    };

    let metrics = metrics
        .clone()
        .labeled("test".into(), "multithread_stat".into());
    let loop_iter_us = metrics.stat("loop_iter_us".into());
    for (i, work_done_tx) in vec![(0, work_done_tx0), (1, work_done_tx1)] {
        let metrics = metrics.clone().labeled("thread".into(), format!("{}", i));
<<<<<<< HEAD
        let loop_counter = metrics.counter("loop_counter".into());
        let current_iter = metrics.gauge("current_iter".into());
        let loop_iter_us = loop_iter_us.clone();
=======
        let mut loop_counter = metrics.counter("loop_counter".into());
        let mut current_iter = metrics.gauge("current_iter".into());
        let mut loop_iter_us = loop_iter_us.clone();
>>>>>>> affed145
        thread::spawn(move || {
            let mut prior = None;
            for i in 0..10_000_000 {
                let t0 = Timing::start();
                current_iter.set(i);
                loop_counter.incr(1);
                if let Some(p) = prior {
                    loop_iter_us.add(p);
                }
                prior = Some(t0.elapsed_us());
            }
            if let Some(p) = prior {
                loop_iter_us.add(p);
            }

            work_done_tx.send(()).expect("could not send");
        });
    }

    let mut core = Core::new().expect("Failed to create core");
    core.run(reporter).expect("failed to run reporter");
}

/// Prints a report every `interval` and when the `done` is satisfied.
fn reporter<D>(interval: Duration, done: D, reporter: tacho::Reporter) -> BoxFuture<(), ()>
    where D: Future<Item = (), Error = ()> + Send + 'static
{
    let periodic = {
        let mut reporter = reporter.clone();
        Timer::default()
            .interval(interval)
            .map_err(|_| {})
            .for_each(move |_| {
                          print_report(&reporter.take());
                          Ok(())
                      })
    };
    let done = done.map(move |_| { print_report(&reporter.peek()); });
    periodic.select(done).map(|_| {}).map_err(|_| {}).boxed()
}

<<<<<<< HEAD
fn print_report(report: &tacho::Report) {
=======
fn print_report<R: tacho::Report>(report: &R) {
>>>>>>> affed145
    info!("\n{}", tacho::prometheus::format(report));
}<|MERGE_RESOLUTION|>--- conflicted
+++ resolved
@@ -32,21 +32,13 @@
         reporter(interval, work_done_rx, report)
     };
 
-    let metrics = metrics
-        .clone()
-        .labeled("test".into(), "multithread_stat".into());
-    let loop_iter_us = metrics.stat("loop_iter_us".into());
+    let metrics = metrics.clone().labeled("test", "multithread_stat".into());
+    let loop_iter_us = metrics.stat("loop_iter_us");
     for (i, work_done_tx) in vec![(0, work_done_tx0), (1, work_done_tx1)] {
-        let metrics = metrics.clone().labeled("thread".into(), format!("{}", i));
-<<<<<<< HEAD
-        let loop_counter = metrics.counter("loop_counter".into());
-        let current_iter = metrics.gauge("current_iter".into());
+        let metrics = metrics.clone().labeled("thread", format!("{}", i));
+        let loop_counter = metrics.counter("loop_counter");
+        let current_iter = metrics.gauge("current_iter");
         let loop_iter_us = loop_iter_us.clone();
-=======
-        let mut loop_counter = metrics.counter("loop_counter".into());
-        let mut current_iter = metrics.gauge("current_iter".into());
-        let mut loop_iter_us = loop_iter_us.clone();
->>>>>>> affed145
         thread::spawn(move || {
             let mut prior = None;
             for i in 0..10_000_000 {
@@ -88,10 +80,6 @@
     periodic.select(done).map(|_| {}).map_err(|_| {}).boxed()
 }
 
-<<<<<<< HEAD
 fn print_report(report: &tacho::Report) {
-=======
-fn print_report<R: tacho::Report>(report: &R) {
->>>>>>> affed145
     info!("\n{}", tacho::prometheus::format(report));
 }